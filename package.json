--- conflicted
+++ resolved
@@ -21,13 +21,8 @@
     "@knorm/postgres": "^1.3.0"
   },
   "devDependencies": {
-<<<<<<< HEAD
     "@knorm/knorm": "github:knorm/knorm#v2",
     "@knorm/postgres": "github:knorm/postgres#refactor/querying",
-=======
-    "@knorm/knorm": "1.11.2",
-    "@knorm/postgres": "1.3.4",
->>>>>>> 5cb44e6b
     "@semantic-release/changelog": "3.0.2",
     "@semantic-release/git": "7.0.8",
     "@semantic-release/github": "5.2.9",
